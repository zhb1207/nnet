package chord

import (
	"errors"
	"fmt"
	"sync"
	"time"

	"github.com/gogo/protobuf/proto"
	"github.com/nknorg/nnet/log"
	"github.com/nknorg/nnet/node"
	"github.com/nknorg/nnet/overlay"
	"github.com/nknorg/nnet/overlay/routing"
	"github.com/nknorg/nnet/protobuf"
	"github.com/nknorg/nnet/util"
)

const (
	// How many concurrent goroutines are handling messages
	numWorkers = 1

	// Number of retries to find successors when joining
	joinRetries = 3
)

// Chord is the overlay network based on Chord DHT
type Chord struct {
	*overlay.Overlay
	*middlewareStore
	nodeIDBits            uint32
	minNumSuccessors      uint32
	numSuccessorsFactor   uint32
	baseStabilizeInterval time.Duration
	successors            *NeighborList
	predecessors          *NeighborList
	fingerTable           []*NeighborList
	neighbors             *NeighborList
}

// NewChord creates a Chord overlay network
func NewChord(localNode *node.LocalNode) (*Chord, error) {
	ovl, err := overlay.NewOverlay(localNode)
	if err != nil {
		return nil, err
	}

	conf := localNode.Config
	nodeIDBits := conf.NodeIDBytes * 8

	// When there is only one node, the succ and pred is itself
	next := nextID(localNode.Id, nodeIDBits)
	prev := prevID(localNode.Id, nodeIDBits)

	// successors, so reversed is set false, when doing cmp, return res instead of -res(when predecessors)
	// as the chord use a circle, successors starts from next to prev
	// and predecessor starts from prev to next (reversed)
	successors, err := NewNeighborList(next, prev, nodeIDBits, conf.MinNumSuccessors, false)
	if err != nil {
		return nil, err
	}

	predecessors, err := NewNeighborList(prev, next, nodeIDBits, conf.MinNumSuccessors, true)
	if err != nil {
		return nil, err
	}

	fingerTable := make([]*NeighborList, nodeIDBits)
	for i := uint32(0); i < nodeIDBits; i++ {
		// calculate (localnode.Id + 2^i) % 2^256 to record in fingertable, [startID, endID)
		// fingerTable[i].endID - fingerTable[i].startID = 2 ^ i
		startID := powerOffset(localNode.Id, i, nodeIDBits)
		endID := prevID(powerOffset(localNode.Id, i+1, nodeIDBits), nodeIDBits) // i+1
		fingerTable[i], err = NewNeighborList(startID, endID, nodeIDBits, conf.NumFingerSuccessors, false)
		if err != nil {
			return nil, err
		}
	}

	neighbors, err := NewNeighborList(next, prev, nodeIDBits, 0, false)
	if err != nil {
		return nil, err
	}

	middlewareStore := newMiddlewareStore()

	c := &Chord{
		Overlay:               ovl,
		nodeIDBits:            nodeIDBits,
		minNumSuccessors:      conf.MinNumSuccessors,
		numSuccessorsFactor:   conf.NumSuccessorsFactor,
		baseStabilizeInterval: conf.BaseStabilizeInterval,
		successors:            successors,
		predecessors:          predecessors,
		fingerTable:           fingerTable,
		neighbors:             neighbors,
		middlewareStore:       middlewareStore,
	}
	// DIRECT Message
	directRxMsgChan, err := localNode.GetRxMsgChan(protobuf.DIRECT)
	if err != nil {
		return nil, err
	}
	directRouting, err := routing.NewDirectRouting(ovl.LocalMsgChan, directRxMsgChan)
	if err != nil {
		return nil, err
	}
	err = ovl.AddRouter(protobuf.DIRECT, directRouting)
	if err != nil {
		return nil, err
	}
	// RELAY Message
	relayRxMsgChan, err := localNode.GetRxMsgChan(protobuf.RELAY)
	if err != nil {
		return nil, err
	}
	relayRouting, err := NewRelayRouting(ovl.LocalMsgChan, relayRxMsgChan, c)
	if err != nil {
		return nil, err
	}
	err = ovl.AddRouter(protobuf.RELAY, relayRouting)
	if err != nil {
		return nil, err
	}
	// BROADCAST_PUSH Message
	broadcastRxMsgChan, err := localNode.GetRxMsgChan(protobuf.BROADCAST_PUSH)
	if err != nil {
		return nil, err
	}
	broadcastRouting, err := routing.NewBroadcastRouting(ovl.LocalMsgChan, broadcastRxMsgChan, localNode)
	if err != nil {
		return nil, err
	}
	err = ovl.AddRouter(protobuf.BROADCAST_PUSH, broadcastRouting)
	if err != nil {
		return nil, err
	}
	// BROADCAST_TREE Message
	broadcastTreeRxMsgChan, err := localNode.GetRxMsgChan(protobuf.BROADCAST_TREE)
	if err != nil {
		return nil, err
	}
	broadcastTreeRouting, err := NewBroadcastTreeRouting(ovl.LocalMsgChan, broadcastTreeRxMsgChan, c)
	if err != nil {
		return nil, err
	}
	err = ovl.AddRouter(protobuf.BROADCAST_TREE, broadcastTreeRouting)
	if err != nil {
		return nil, err
	}
<<<<<<< HEAD
	// remotenode.go:159, when remotenode start this middleware will be applied
	err = localNode.ApplyMiddleware(node.RemoteNodeReady(func(rn *node.RemoteNode) bool {
		c.addRemoteNode(rn) // successors + predecessors + fingerTable + neighbors
=======

	err = localNode.ApplyMiddleware(node.RemoteNodeReady{func(rn *node.RemoteNode) bool {
		c.addRemoteNode(rn)
>>>>>>> a2fd204b
		return true
	}, 0})
	if err != nil {
		return nil, err
	}

<<<<<<< HEAD
	err = localNode.ApplyMiddleware(node.RemoteNodeDisconnected(func(rn *node.RemoteNode) bool {
		c.removeNeighbor(rn) // successors + predecessors + fingerTable + neighbors
=======
	err = localNode.ApplyMiddleware(node.RemoteNodeDisconnected{func(rn *node.RemoteNode) bool {
		c.removeNeighbor(rn)
>>>>>>> a2fd204b
		return true
	}, 0})
	if err != nil {
		return nil, err
	}

	return c, nil
}

// Start starts the runtime loop of the chord network
func (c *Chord) Start(isCreate bool) error {
	c.StartOnce.Do(func() {
		if !isCreate {
			err := c.LocalNode.ApplyMiddleware(node.RemoteNodeConnected{func(rn *node.RemoteNode) bool {
				if !c.IsReady() && !rn.IsOutbound {
					rn.Stop(errors.New("Chord node is not ready yet"))
					return false
				}
				return true
			}, 0})
			if err != nil {
				c.Stop(err)
				return
			}
		}

		var joinOnce sync.Once
<<<<<<< HEAD
		// overlay/chord/neighbor.go: 45
		// This func calls c.Connect -> c.addRemoteNode(remoteNode) -> c.addSuccessor(remoteNode) -> for _, f := range c.middlewareStore.successorAdded
		// only successoradded event needs to stabilize the status
		err := c.ApplyMiddleware(SuccessorAdded(func(remoteNode *node.RemoteNode, index int) bool {
=======

		err := c.ApplyMiddleware(SuccessorAdded{func(remoteNode *node.RemoteNode, index int) bool {
>>>>>>> a2fd204b
			joinOnce.Do(func() {
				log.Infof("#########Successor of %s Added: %s", c.LocalNode.GetAddr(), remoteNode.GetAddr())
				var succs []*protobuf.Node
				var err error

				// prev is used to prevent msg being routed to self
				prev := prevID(c.LocalNode.Id, c.nodeIDBits)

				for i := 0; i < joinRetries; i++ {
					succs, err = c.FindSuccessors(prev, c.successors.Cap())
					if err == nil {
						break
					}
				}
				if err != nil {
					c.Stop(fmt.Errorf("Join failed: %s", err))
					return
				}

				for _, succ := range succs {
					if CompareID(succ.Id, c.LocalNode.Id) != 0 {
						// final step of c.Connect: c.addRemoteNode(remoteNode), remoteNode is established by Addr or Id
						// connect c to succ, if succ.id found, invoke c.addRemoteNode to add succ/pred/finger/neighbor
						err = c.Connect(succ.Addr, succ.Id)
						if err != nil {
							log.Error(err)
						}
					}
				}

				c.SetReady(true)

				c.stabilize()
			})
			return true
		}, 0})
		if err != nil {
			c.Stop(err)
			return
		}

		for _, mw := range c.middlewareStore.networkWillStart {
			if !mw.Func(c) {
				break
			}
		}

		err = c.StartRouters() // go r.handleMsg(router)
		if err != nil {
			c.Stop(err)
			return
		}

		// receive a msg and decide to process by chord or chord.localnode
		for i := 0; i < numWorkers; i++ {
			go c.handleMsg()
		}

		err = c.LocalNode.Start() // Once.Do: go ln.handleMsg() + go ln.listen()
		if err != nil {
			c.Stop(err)
			return
		}

		for _, mw := range c.middlewareStore.networkStarted {
			if !mw.Func(c) {
				break
			}
		}
	})

	return nil
}

// Stop stops the chord network
func (c *Chord) Stop(err error) {
	c.StopOnce.Do(func() {
		for _, mw := range c.middlewareStore.networkWillStop {
			if !mw.Func(c) {
				break
			}
		}

		if err != nil {
			log.Warningf("Chord overlay stops because of error: %s", err)
		} else {
			log.Infof("Chord overlay stops")
		}

		for _, remoteNode := range c.neighbors.ToRemoteNodeList(false) {
			remoteNode.Stop(err)
		}

		c.LocalNode.Stop(err)

		c.LifeCycle.Stop()

		c.StopRouters(err)

		for _, mw := range c.middlewareStore.networkStopped {
			if !mw.Func(c) {
				break
			}
		}
	})
}

// Join joins an existing chord network starting from the seedNodeAddr
func (c *Chord) Join(seedNodeAddr string) error {
	return c.Connect(seedNodeAddr, nil)
}

// handleMsg starts a loop that handles received msg
func (c *Chord) handleMsg() {
	var remoteMsg *node.RemoteMessage
	var shouldLocalNodeHandleMsg bool
	var err error

	for {
		if c.IsStopped() {
			return
		}

		remoteMsg = <-c.LocalMsgChan

		shouldLocalNodeHandleMsg, err = c.handleRemoteMessage(remoteMsg)
		if err != nil {
			log.Error(err)
			continue
		}

		if shouldLocalNodeHandleMsg {
			err = c.LocalNode.HandleRemoteMessage(remoteMsg)
			if err != nil {
				log.Error(err)
				continue
			}
		}
	}
}

// stabilize periodically updates successors, predecessors and fingerTable to
// keep topology correct
func (c *Chord) stabilize() {
	go c.updateSuccessors()
	go c.updatePredecessors()
	go c.findNewPredecessors()
	go c.updateFinger()
	go c.findNewFinger()
}

// updateSuccessors periodically updates successors
func (c *Chord) updateSuccessors() {
	var err error

	for {
		if c.IsStopped() {
			return
		}

		time.Sleep(util.RandDuration(c.baseStabilizeInterval, 1.0/3.0))

		err = c.updateNeighborList(c.successors)
		if err != nil {
			log.Error("Update successors error:", err)
		}
	}
}

// updatePredecessors periodically updates predecessors
func (c *Chord) updatePredecessors() {
	var err error

	for {
		if c.IsStopped() {
			return
		}

		time.Sleep(3 * util.RandDuration(c.baseStabilizeInterval, 1.0/3.0))

		err = c.updateNeighborList(c.predecessors)
		if err != nil {
			log.Error("Update predecessor error:", err)
		}
	}
}

// findNewPredecessors periodically find new predecessors
func (c *Chord) findNewPredecessors() {
	var hasInboundNeighbor bool
	var err error
	var existing *node.RemoteNode
	var maybeNewNodes []*protobuf.Node

	for {
		if c.IsStopped() {
			return
		}

		time.Sleep(5 * util.RandDuration(c.baseStabilizeInterval, 1.0/3.0))

		// prevent unreachable node to find predecessors
		if !hasInboundNeighbor {
			for _, rn := range c.neighbors.ToRemoteNodeList(false) {
				if !rn.IsOutbound {
					hasInboundNeighbor = true
					break
				}
			}
			if !hasInboundNeighbor {
				log.Warning("Local node has no inbound neighbor, it's possible that local node is unreachable from outside, e.g. behind firewall or NAT.")
				continue
			}
		}

		maybeNewNodes, err = c.FindPredecessors(c.predecessors.startID, 1)
		if err != nil {
			log.Error("Find predecessors error:", err)
			continue
		}

		for _, n := range maybeNewNodes {
			if c.predecessors.IsIDInRange(n.Id) && !c.predecessors.Exists(n.Id) {
				existing = c.predecessors.GetFirst()
				if existing == nil || c.predecessors.cmp(n, existing.Node.Node) < 0 {
					err = c.Connect(n.Addr, n.Id)
					if err != nil {
						log.Error("Connect to new predecessor error:", err)
					}
				}
			}
		}
	}
}

// updateFinger periodically updates non-empty finger table items
func (c *Chord) updateFinger() {
	var err error
	var finger *NeighborList

	for {
		for _, finger = range c.fingerTable {
			if finger.IsEmpty() {
				continue
			}

			if c.IsStopped() {
				return
			}

			time.Sleep(util.RandDuration(c.baseStabilizeInterval, 1.0/3.0))

			err = c.updateNeighborList(finger)
			if err != nil {
				log.Error("Update finger table error:", err)
			}
		}

		// to prevent endless looping when fingerTable is all empty
		time.Sleep(util.RandDuration(c.baseStabilizeInterval, 1.0/3.0))
	}
}

// findNewFinger periodically find new finger table node
func (c *Chord) findNewFinger() {
	var err error
	var i int
	var existing *node.RemoteNode
	var succs []*protobuf.Node

	for {
		for i = 0; i < len(c.fingerTable); i++ {
			if c.IsStopped() {
				return
			}

			time.Sleep(util.RandDuration(c.baseStabilizeInterval, 1.0/3.0))

			succs, err = c.FindSuccessors(c.fingerTable[i].startID, 1)
			if err != nil {
				log.Error("Find successor for finger table error:", err)
				continue
			}

			if len(succs) == 0 {
				continue
			}

			for i < len(c.fingerTable) {
				if c.fingerTable[i].IsIDInRange(succs[0].Id) && !c.fingerTable[i].Exists(succs[0].Id) {
					existing = c.fingerTable[i].GetFirst()
					if existing == nil || c.fingerTable[i].cmp(succs[0], existing.Node.Node) < 0 {
						err = c.Connect(succs[0].Addr, succs[0].Id)
						if err != nil {
							log.Error("Connect to new successor error:", err)
						}
					}
					break
				}
				i++
			}
		}
	}
}

// updateSuccPredLen updates the length of successors and predecessors according
// to the number of non empty finger table
func (c *Chord) updateSuccPredMaxNumNodes() {
	numNonEmptyFinger := 0
	for _, finger := range c.fingerTable {
		if !finger.IsEmpty() {
			numNonEmptyFinger++
		}
	}

	succPredLen := c.numSuccessorsFactor * uint32(numNonEmptyFinger)

	if succPredLen > c.minNumSuccessors {
		c.successors.SetMaxNumNodes(succPredLen)
		c.predecessors.SetMaxNumNodes(succPredLen)
	}
}

// GetSuccAndPred sends a GetSuccAndPred message to remote node and returns its
// successors and predecessor if no error occured
func GetSuccAndPred(remoteNode *node.RemoteNode, numSucc, numPred uint32, msgIDBytes uint8) ([]*protobuf.Node, []*protobuf.Node, error) {
	msg, err := NewGetSuccAndPredMessage(numSucc, numPred, msgIDBytes)
	if err != nil {
		return nil, nil, err
	}

	reply, err := remoteNode.SendMessageSync(msg, 0)
	if err != nil {
		return nil, nil, err
	}

	replyBody := &protobuf.GetSuccAndPredReply{}
	err = proto.Unmarshal(reply.Msg.Message, replyBody)
	if err != nil {
		return nil, nil, err
	}

	return replyBody.Successors, replyBody.Predecessors, nil
}

// FindSuccAndPred sends a FindSuccAndPred message and returns numSucc
// successors and numPred predecessors of a given key id
func (c *Chord) FindSuccAndPred(key []byte, numSucc, numPred uint32) ([]*protobuf.Node, []*protobuf.Node, error) {
	succ := c.successors.GetFirst()
	if succ == nil {
		return []*protobuf.Node{c.LocalNode.Node.Node}, []*protobuf.Node{c.LocalNode.Node.Node}, nil
	}

	if CompareID(key, c.LocalNode.Id) == 0 || between(c.LocalNode.Id, succ.Id, key) {
		var succs, preds []*protobuf.Node

		if numSucc > 0 {
			if CompareID(key, c.LocalNode.Id) == 0 {
				succs = append(succs, c.LocalNode.Node.Node)
			}

			succs = append(succs, c.successors.ToProtoNodeList(true)...)

			if succs != nil && len(succs) > int(numSucc) {
				succs = succs[:numSucc]
			}
		}

		if numPred > 0 {
			preds = []*protobuf.Node{c.LocalNode.Node.Node}
			preds = append(preds, c.predecessors.ToProtoNodeList(true)...)

			if preds != nil && len(preds) > int(numPred) {
				preds = preds[:numPred]
			}
		}

		return succs, preds, nil
	}

	msg, err := c.NewFindSuccAndPredMessage(key, numSucc, numPred)
	if err != nil {
		return nil, nil, err
	}

	reply, _, err := c.SendMessageSync(msg, protobuf.RELAY, 0)
	if err != nil {
		return nil, nil, err
	}

	replyBody := &protobuf.FindSuccAndPredReply{}
	err = proto.Unmarshal(reply.Message, replyBody)
	if err != nil {
		return nil, nil, err
	}

	if len(replyBody.Successors) > int(numSucc) {
		replyBody.Successors = replyBody.Successors[:numSucc]
	}

	if len(replyBody.Predecessors) > int(numPred) {
		replyBody.Predecessors = replyBody.Predecessors[:numPred]
	}

	return replyBody.Successors, replyBody.Predecessors, nil
}

// FindSuccessors sends a FindSuccessors message and returns numSucc successors
// of a given key id
func (c *Chord) FindSuccessors(key []byte, numSucc uint32) ([]*protobuf.Node, error) {
	succs, _, err := c.FindSuccAndPred(key, numSucc, 0)
	return succs, err
}

// FindPredecessors sends a FindPredecessors message and returns numPred
// predecessors of a given key id
func (c *Chord) FindPredecessors(key []byte, numPred uint32) ([]*protobuf.Node, error) {
	_, preds, err := c.FindSuccAndPred(key, 0, numPred)
	return preds, err
}

// Successors returns the remote nodes in succesor list
func (c *Chord) Successors() []*node.RemoteNode {
	return c.successors.ToRemoteNodeList(true)
}

// Predecessors returns the remote nodes in predecessor list
func (c *Chord) Predecessors() []*node.RemoteNode {
	return c.predecessors.ToRemoteNodeList(true)
}

// FingerTable returns the remote nodes in finger table
func (c *Chord) FingerTable() [][]*node.RemoteNode {
	fingerTable := make([][]*node.RemoteNode, c.nodeIDBits)
	for i := 0; i < int(c.nodeIDBits); i++ {
		fingerTable[i] = c.fingerTable[i].ToRemoteNodeList(true)
	}
	return fingerTable
}<|MERGE_RESOLUTION|>--- conflicted
+++ resolved
@@ -147,28 +147,18 @@
 	if err != nil {
 		return nil, err
 	}
-<<<<<<< HEAD
 	// remotenode.go:159, when remotenode start this middleware will be applied
-	err = localNode.ApplyMiddleware(node.RemoteNodeReady(func(rn *node.RemoteNode) bool {
+	err = localNode.ApplyMiddleware(node.RemoteNodeReady{func(rn *node.RemoteNode) bool {
 		c.addRemoteNode(rn) // successors + predecessors + fingerTable + neighbors
-=======
-
-	err = localNode.ApplyMiddleware(node.RemoteNodeReady{func(rn *node.RemoteNode) bool {
-		c.addRemoteNode(rn)
->>>>>>> a2fd204b
 		return true
 	}, 0})
-	if err != nil {
-		return nil, err
-	}
-
-<<<<<<< HEAD
-	err = localNode.ApplyMiddleware(node.RemoteNodeDisconnected(func(rn *node.RemoteNode) bool {
+
+	if err != nil {
+		return nil, err
+	}
+
+	err = localNode.ApplyMiddleware(node.RemoteNodeDisconnected{func(rn *node.RemoteNode) bool {
 		c.removeNeighbor(rn) // successors + predecessors + fingerTable + neighbors
-=======
-	err = localNode.ApplyMiddleware(node.RemoteNodeDisconnected{func(rn *node.RemoteNode) bool {
-		c.removeNeighbor(rn)
->>>>>>> a2fd204b
 		return true
 	}, 0})
 	if err != nil {
@@ -196,15 +186,10 @@
 		}
 
 		var joinOnce sync.Once
-<<<<<<< HEAD
 		// overlay/chord/neighbor.go: 45
 		// This func calls c.Connect -> c.addRemoteNode(remoteNode) -> c.addSuccessor(remoteNode) -> for _, f := range c.middlewareStore.successorAdded
 		// only successoradded event needs to stabilize the status
-		err := c.ApplyMiddleware(SuccessorAdded(func(remoteNode *node.RemoteNode, index int) bool {
-=======
-
 		err := c.ApplyMiddleware(SuccessorAdded{func(remoteNode *node.RemoteNode, index int) bool {
->>>>>>> a2fd204b
 			joinOnce.Do(func() {
 				log.Infof("#########Successor of %s Added: %s", c.LocalNode.GetAddr(), remoteNode.GetAddr())
 				var succs []*protobuf.Node
