package chord

import (
	"errors"

	"github.com/nknorg/nnet/log"
	"github.com/nknorg/nnet/node"
	"github.com/nknorg/nnet/util"
)

// Connect connects to a remote node. optionally with id info to check if
// connection has established
func (c *Chord) Connect(addr string, id []byte) error {
	if id != nil {
		remoteNode := c.neighbors.GetByID(id)
		if remoteNode != nil {
			log.Infof("Node with id %x is already a neighbor", id)
			return c.addRemoteNode(remoteNode)
		}
	}

	// remoteNode related to addr will be created and will start -> SetReady(true)
	remoteNode, ready, err := c.LocalNode.Connect(addr)
	if err != nil {
		return err
	}

	if ready { // if remoteNode is ready, try to add it to c
		return c.addRemoteNode(remoteNode)
	}

	return nil
}

// addSuccessor adds a remote node to the successor list of chord overlay
func (c *Chord) addSuccessor(remoteNode *node.RemoteNode) error {
	if !c.successors.Exists(remoteNode.Id) {
		added, replaced, err := c.successors.AddOrReplace(remoteNode)
		if err != nil {
			return err
		}

		if added {
			index := c.successors.GetIndex(remoteNode.Id)
			if index >= 0 {
<<<<<<< HEAD
				for _, f := range c.middlewareStore.successorAdded { // this is added in chord.Start()
					if !f(remoteNode, index) {
=======
				for _, mw := range c.middlewareStore.successorAdded {
					if !mw.Func(remoteNode, index) {
>>>>>>> a2fd204b
						break
					}
				}
			}
		}

		if replaced != nil {
<<<<<<< HEAD
			for _, f := range c.middlewareStore.successorRemoved { // no ApplyMiddleWare found for successorRemoved
				if !f(replaced) {
=======
			for _, mw := range c.middlewareStore.successorRemoved {
				if !mw.Func(replaced) {
>>>>>>> a2fd204b
					break
				}
			}

			c.maybeStopRemoteNode(replaced)
		}
	}

	return nil
}

// addPredecessor adds a remote node to the predecessor list of chord overlay
func (c *Chord) addPredecessor(remoteNode *node.RemoteNode) error {
	if !c.predecessors.Exists(remoteNode.Id) {
		added, replaced, err := c.predecessors.AddOrReplace(remoteNode)
		if err != nil {
			return err
		}

		if added {
			index := c.predecessors.GetIndex(remoteNode.Id)
			if index >= 0 {
				for _, mw := range c.middlewareStore.predecessorAdded {
					if !mw.Func(remoteNode, index) {
						break
					}
				}
			}
		}

		if replaced != nil {
			for _, mw := range c.middlewareStore.predecessorRemoved {
				if !mw.Func(replaced) {
					break
				}
			}

			c.maybeStopRemoteNode(replaced)
		}
	}

	return nil
}

// addFingerTable adds a remote node to the finger table list of chord overlay
func (c *Chord) addFingerTable(remoteNode *node.RemoteNode, index int) error {
	finger := c.fingerTable[index]

	if !finger.Exists(remoteNode.Id) {
		added, replaced, err := finger.AddOrReplace(remoteNode)
		if err != nil {
			return err
		}

		if added {
			i := finger.GetIndex(remoteNode.Id)
			log.Infof("#########FingerTable: Node with id %x is added to fingertable %d on node %x", remoteNode.Id, i, c.GetLocalNode().Id)
			if i >= 0 {
				for _, mw := range c.middlewareStore.fingerTableAdded {
					if !mw.Func(remoteNode, index, i) {
						break
					}
				}
			}
		}

		if replaced != nil {
			for _, mw := range c.middlewareStore.fingerTableRemoved {
				if !mw.Func(replaced, index) {
					break
				}
			}

			c.maybeStopRemoteNode(replaced)
		}

		if added != (replaced != nil) {
			c.updateSuccPredMaxNumNodes()
		}
	}

	return nil
}

// addNeighbor adds a remote node to the neighbor list of chord overlay
func (c *Chord) addNeighbor(remoteNode *node.RemoteNode) error {
	if !c.neighbors.Exists(remoteNode.Id) {
		added, replaced, err := c.neighbors.AddOrReplace(remoteNode)
		if err != nil {
			return err
		}

		if added {
			index := c.neighbors.GetIndex(remoteNode.Id)
			if index >= 0 {
				for _, mw := range c.middlewareStore.neighborAdded {
					if !mw.Func(remoteNode, index) {
						break
					}
				}
			}
		}

		if replaced != nil {
			for _, mw := range c.middlewareStore.neighborRemoved {
				if !mw.Func(replaced) {
					break
				}
			}

			c.maybeStopRemoteNode(replaced)
		}
	}

	return nil
}

// addRemoteNode adds a remote node to the neighbor lists of chord overlay
func (c *Chord) addRemoteNode(remoteNode *node.RemoteNode) error {
	if !remoteNode.IsReady() {
		return errors.New("Remote node is not ready yet")
	}

	err := c.addSuccessor(remoteNode)
	if err != nil {
		log.Error(err)
	}

	err = c.addPredecessor(remoteNode)
	if err != nil {
		log.Error(err)
	}

	for i := range c.fingerTable {
		// i = [0,255], walkthrough the fingertable to decide which index to insert the remotenode
		err = c.addFingerTable(remoteNode, i)
		if err != nil {
			log.Error(err)
		}
	}

	err = c.addNeighbor(remoteNode)
	if err != nil {
		log.Error(err)
	}

	return nil
}

// removeNeighbor removes a remote node from the neighbor lists of chord overlay
func (c *Chord) removeNeighbor(remoteNode *node.RemoteNode) error {
	removed := c.successors.Remove(remoteNode)
	if removed {
		for _, mw := range c.middlewareStore.successorRemoved {
			if !mw.Func(remoteNode) {
				break
			}
		}

		for _, rn := range c.neighbors.ToRemoteNodeList(true) {
			if rn != remoteNode {
				err := c.addSuccessor(rn)
				if err != nil {
					log.Error(err)
				}
			}
		}
	}

	removed = c.predecessors.Remove(remoteNode)
	if removed {
		for _, mw := range c.middlewareStore.predecessorRemoved {
			if !mw.Func(remoteNode) {
				break
			}
		}

		neighbors := c.neighbors.ToRemoteNodeList(true)
		for i := range neighbors {
			if neighbors[len(neighbors)-i-1] != remoteNode {
				err := c.addPredecessor(neighbors[len(neighbors)-i-1])
				if err != nil {
					log.Error(err)
				}
			}
		}
	}

	for i, finger := range c.fingerTable {
		removed = finger.Remove(remoteNode)
		if removed {
			for _, mw := range c.middlewareStore.fingerTableRemoved {
				if !mw.Func(remoteNode, i) {
					break
				}
			}

			for _, rn := range c.neighbors.ToRemoteNodeList(true) {
				if rn != remoteNode {
					err := c.addFingerTable(rn, i)
					if err != nil {
						log.Error(err)
					}
				}
			}
		}
	}

	removed = c.neighbors.Remove(remoteNode)
	if removed {
		for _, mw := range c.middlewareStore.neighborRemoved {
			if !mw.Func(remoteNode) {
				break
			}
		}
	}

	return nil
}

// maybeStopRemoteNode removes an outbound node that is no longer in successors,
// predecessor, or finger table
func (c *Chord) maybeStopRemoteNode(remoteNode *node.RemoteNode) bool {
	if !remoteNode.IsOutbound {
		return false
	}

	if c.successors.Exists(remoteNode.Id) {
		return false
	}

	if c.predecessors.Exists(remoteNode.Id) {
		return false
	}

	for _, finger := range c.fingerTable {
		if finger.Exists(remoteNode.Id) {
			return false
		}
	}

	remoteNode.Stop(nil)

	return true
}

func (c *Chord) updateNeighborList(neighborList *NeighborList) error {
	newNodes, err := neighborList.getNewNodesToConnect(c.LocalNode.MessageIDBytes)
	if err != nil {
		return err
	}

	errs := util.NewErrors()
	for _, newNode := range newNodes {
		err = c.Connect(newNode.Addr, newNode.Id)
		if err != nil {
			errs = append(errs, err)
		}
	}

	return errs.Merged()
}<|MERGE_RESOLUTION|>--- conflicted
+++ resolved
@@ -43,13 +43,8 @@
 		if added {
 			index := c.successors.GetIndex(remoteNode.Id)
 			if index >= 0 {
-<<<<<<< HEAD
-				for _, f := range c.middlewareStore.successorAdded { // this is added in chord.Start()
-					if !f(remoteNode, index) {
-=======
 				for _, mw := range c.middlewareStore.successorAdded {
 					if !mw.Func(remoteNode, index) {
->>>>>>> a2fd204b
 						break
 					}
 				}
@@ -57,13 +52,8 @@
 		}
 
 		if replaced != nil {
-<<<<<<< HEAD
-			for _, f := range c.middlewareStore.successorRemoved { // no ApplyMiddleWare found for successorRemoved
-				if !f(replaced) {
-=======
 			for _, mw := range c.middlewareStore.successorRemoved {
 				if !mw.Func(replaced) {
->>>>>>> a2fd204b
 					break
 				}
 			}
